--- conflicted
+++ resolved
@@ -4,10 +4,7 @@
 #include <WiFiS3.h>
 
 #include "arduino_secrets.h"
-<<<<<<< HEAD
-=======
 #include "RFIDAuth.h"
->>>>>>> da752f23
 
 // Pins for RFID RC522
 #define RST_PIN 9
